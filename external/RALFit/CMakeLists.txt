# Copyright (C) 2023-2025 Advanced Micro Devices, Inc. All rights reserved.
#
# Redistribution and use in source and binary forms, with or without
# modification, are permitted provided that the following conditions are met: 1.
# Redistributions of source code must retain the above copyright notice, this
# list of conditions and the following disclaimer. 2. Redistributions in binary
# form must reproduce the above copyright notice, this list of conditions and
# the following disclaimer in the documentation and/or other materials provided
# with the distribution. 3. Neither the name of the copyright holder nor the
# names of its contributors may be used to endorse or promote products derived
# from this software without specific prior written permission.
#
# THIS SOFTWARE IS PROVIDED BY THE COPYRIGHT HOLDERS AND CONTRIBUTORS "AS IS"
# AND ANY EXPRESS OR IMPLIED WARRANTIES, INCLUDING, BUT NOT LIMITED TO, THE
# IMPLIED WARRANTIES OF MERCHANTABILITY AND FITNESS FOR A PARTICULAR PURPOSE ARE
# DISCLAIMED. IN NO EVENT SHALL THE COPYRIGHT HOLDER OR CONTRIBUTORS BE LIABLE
# FOR ANY DIRECT, INDIRECT, INCIDENTAL, SPECIAL, EXEMPLARY, OR CONSEQUENTIAL
# DAMAGES (INCLUDING, BUT NOT LIMITED TO, PROCUREMENT OF SUBSTITUTE GOODS OR
# SERVICES; LOSS OF USE, DATA, OR PROFITS; OR BUSINESS INTERRUPTION) HOWEVER
# CAUSED AND ON ANY THEORY OF LIABILITY, WHETHER IN CONTRACT, STRICT LIABILITY,
# OR TORT (INCLUDING NEGLIGENCE OR OTHERWISE) ARISING IN ANY WAY OUT OF THE USE
# OF THIS SOFTWARE, EVEN IF ADVISED OF THE POSSIBILITY OF SUCH DAMAGE.
#

# If OpenMP is used in the future, please uncomment the following line to ensure
# that the Fortran OpenMP runtime library is found. find_package(OpenMP
# REQUIRED)

set(CMAKE_Fortran_PREPROCESS ON)

if(NOT WIN32)
  set(CMAKE_Fortran_FLAGS -mavx2)
elseif(CMAKE_Fortran_COMPILER_ID MATCHES "Intel")
  set(CMAKE_Fortran_FLAGS /Qavx2)
endif()

if(BUILD_ILP64)
  if(CMAKE_Fortran_COMPILER_ID MATCHES "GNU")
    list(APPEND CMAKE_Fortran_FLAGS -finteger-4-integer-8)
  elseif(CMAKE_Fortran_COMPILER_ID MATCHES "Flang")
    list(APPEND CMAKE_Fortran_FLAGS -fdefault-integer-8)
  elseif(CMAKE_Fortran_COMPILER_ID MATCHES "Intel")
    list(APPEND CMAKE_Fortran_FLAGS -i8)
  else()
    message(FATAL_ERROR "Unknown Fortran compiler!")
  endif()

  add_compile_definitions(BUILD_ILP64)
  message(NOTICE "RALFit: Requesting ILP64")
endif()

list(JOIN CMAKE_Fortran_FLAGS " " CMAKE_Fortran_FLAGS)

# Sets -fPIC flag
if(BUILD_SHARED_LIBS)
  set(CMAKE_POSITION_INDEPENDENT_CODE ON) # SET fPIC
endif()

if(WIN32 AND NOT CMAKE_Fortran_COMPILER_ID MATCHES "Intel")
  find_library(
    LIBGFORTRAN
    NAMES libgfortran libgfortran-5
    HINTS ${MINGW_PATH}
    DOC "gfortran library")
endif()

add_subdirectory(libRALFit/src EXCLUDE_FROM_ALL)

message(NOTICE
        "RALFit: Fortran Compiler ID       : ${CMAKE_Fortran_COMPILER_ID}")

message(NOTICE "RALFit: Fortran Compiler flags    : ${CMAKE_Fortran_FLAGS}")

<<<<<<< HEAD
message(NOTICE "RALFit: Fortran Compiler flags    : ${CMAKE_Fortran_FLAGS}")

set(nlls_obj_list ${nlls_obj_list} PARENT_SCOPE)
=======
set(nlls_obj_list
    ${nlls_obj_list}
    PARENT_SCOPE)
>>>>>>> 3c76e554
<|MERGE_RESOLUTION|>--- conflicted
+++ resolved
@@ -71,12 +71,6 @@
 
 message(NOTICE "RALFit: Fortran Compiler flags    : ${CMAKE_Fortran_FLAGS}")
 
-<<<<<<< HEAD
-message(NOTICE "RALFit: Fortran Compiler flags    : ${CMAKE_Fortran_FLAGS}")
-
-set(nlls_obj_list ${nlls_obj_list} PARENT_SCOPE)
-=======
 set(nlls_obj_list
     ${nlls_obj_list}
-    PARENT_SCOPE)
->>>>>>> 3c76e554
+    PARENT_SCOPE)