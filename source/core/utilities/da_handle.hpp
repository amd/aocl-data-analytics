--- conflicted
+++ resolved
@@ -1,9 +1,5 @@
 /*
-<<<<<<< HEAD
- * Copyright (C) 2025 Advanced Micro Devices, Inc. All rights reserved.
-=======
  * Copyright (C) 2023-2025 Advanced Micro Devices, Inc. All rights reserved.
->>>>>>> 3c76e554
  *
  * Redistribution and use in source and binary forms, with or without modification,
  * are permitted provided that the following conditions are met:
@@ -41,18 +37,7 @@
 #include "context.hpp"
 #include "csv_reader.hpp"
 #include "da_error.hpp"
-<<<<<<< HEAD
-#include "dbscan.hpp"
-#include "decision_tree.hpp"
-#include "kmeans.hpp"
-#include "knn.hpp"
-#include "linear_model.hpp"
-#include "nlls.hpp"
-#include "pca.hpp"
-#include "random_forest.hpp"
-=======
 #include "dynamic_dispatch.hpp"
->>>>>>> 3c76e554
 
 /**
  * @brief Handle structure containing input / output data required for functions such as fit and predict
