/*
 * Copyright (C) 2025 Advanced Micro Devices, Inc. All rights reserved.
 *
 * Redistribution and use in source and binary forms, with or without modification,
 * are permitted provided that the following conditions are met:
 * 1. Redistributions of source code must retain the above copyright notice,
 *    this list of conditions and the following disclaimer.
 * 2. Redistributions in binary form must reproduce the above copyright notice,
 *    this list of conditions and the following disclaimer in the documentation
 *    and/or other materials provided with the distribution.
 * 3. Neither the name of the copyright holder nor the names of its contributors
 *    may be used to endorse or promote products derived from this software without
 *    specific prior written permission.
 *
 * THIS SOFTWARE IS PROVIDED BY THE COPYRIGHT HOLDERS AND CONTRIBUTORS "AS IS" AND
 * ANY EXPRESS OR IMPLIED WARRANTIES, INCLUDING, BUT NOT LIMITED TO, THE IMPLIED
 * WARRANTIES OF MERCHANTABILITY AND FITNESS FOR A PARTICULAR PURPOSE ARE DISCLAIMED.
 * IN NO EVENT SHALL THE COPYRIGHT HOLDER OR CONTRIBUTORS BE LIABLE FOR ANY DIRECT,
 * INDIRECT, INCIDENTAL, SPECIAL, EXEMPLARY, OR CONSEQUENTIAL DAMAGES (INCLUDING,
 * BUT NOT LIMITED TO, PROCUREMENT OF SUBSTITUTE GOODS OR SERVICES; LOSS OF USE, DATA,
 * OR PROFITS; OR BUSINESS INTERRUPTION) HOWEVER CAUSED AND ON ANY THEORY OF LIABILITY,
 * WHETHER IN CONTRACT, STRICT LIABILITY, OR TORT (INCLUDING NEGLIGENCE OR OTHERWISE)
 * ARISING IN ANY WAY OUT OF THE USE OF THIS SOFTWARE, EVEN IF ADVISED OF THE
 * POSSIBILITY OF SUCH DAMAGE.
 *
 */

#ifndef AOCLDA_RESULT
#define AOCLDA_RESULT

#include "aoclda_error.h"
#include "aoclda_handle.h"
#include "aoclda_types.h"

/**
 * \file
 */

/**
 * \brief Enumeration defining which result
 * to extract from a handle
 **/
enum da_result_ {
    // General purpose data 1..100
    da_rinfo =
        1, ///< General information array, containing a variety of metrics. See each solver's documentation for further information, since each solver stores different information in this array.
    // Linear models 101..200
    da_linmod_coef =
        101, ///< Optimal fitted coefficients produced by the last call to a linear regression solver.
    // Factorization 201..300
    da_pca_scores = 201, ///< Matrix of scores computed by the PCA API.
    da_pca_variance, ///< The variance explained by each component computed by the PCA API.
    da_pca_principal_components, ///< Matrix of principal components computed by the PCA API.
    da_pca_total_variance, ///< The total variance of the data matrix supplied to the PCA API.
    da_pca_column_means, ///< Column means of the data matrix supplied to the PCA API.
    da_pca_column_sdevs, ///< Column standard deviations of the data matrix supplied to the PCA API.
    da_pca_u, ///< The matrix @f$U@f$ from the singular value decomposition @f$A = U\Sigma V^T@f$, computed as part of a PCA computation.
    da_pca_sigma, ///< The nonzero diagonal entries of @f$\Sigma@f$ from the singular value decomposition @f$A = U\Sigma V^T@f$, computed as part of a PCA computation.
    da_pca_vt, ///< The matrix @f$V^T@f$ from the singular value decomposition @f$A = U\Sigma V^T@f$, computed as part of a PCA computation.
    // Nonlinear Optimization 301..400
    // Random Forests 401..500
    // Clustering 501...600
    da_kmeans_cluster_centres =
        501,          ///< Matrix of cluster centres computed in k-means clustering.
    da_kmeans_labels, ///< Labels of samples in the data matrix used to compute k-means clustering.
    da_dbscan_labels, ///< Labels of samples in the data matrix used to compute DBSCAN clustering.
    da_dbscan_n_clusters,     ///< The number of clusters found in DBSCAN clustering.
    da_dbscan_n_core_samples, ///< The number of core samples found in DBSCAN clustering.
    da_dbscan_core_sample_indices, ///< Indices of core samples in the data matrix used to compute DBSCAN clustering.
<<<<<<< HEAD
    da_knn_model_params, ///< Model parameters for the trained and fitted k-nearest neighbors.
=======
    // KNN 601..700
    da_knn_model_params =
        601, ///< Model parameters for the trained and fitted k-nearest neighbors.
    // SVM 701..800
    da_svm_n_support_vectors = 701,     ///< Overall number of support vectors
    da_svm_n_support_vectors_per_class, ///< Number of support vectors per each class
    da_svm_idx_support_vectors,         ///< Indexes of support vectors
    da_svm_n_iterations, ///< Number of iterations. In this context it counts the number of SMO subproblems solved, for each classifier.
    da_svm_support_vectors, ///< Support vectors
    da_svm_bias,            ///< Constant in decision function
    da_svm_dual_coef, ///< Weights assigned to each support vector, reflecting their importance in defining the optimal decision boundary.
>>>>>>> 3c76e554
    // ...
};

/** @brief Alias for the \ref da_result_ enum. */
typedef enum da_result_ da_result;

/** \{
 * @brief Get results stored in a \ref da_handle
 *
 * Some solvers will store relevant data in the handle. These functions provide a means to extract it.
 * To check the available data stored by a given API check its associated documentation.
 *
 * @param handle a valid handle used to call any of the solvers.
 * @param query the data of interest, see \ref da_result. If the result is not available or not found in the \p handle then the function returns \ref da_status_unknown_query.
 * @param dim the size of the array \p result. If \p dim is too small, then on exit it will be overwritten with the correct size and the function will return \ref da_status_invalid_array_dimension.
 * @param result location of the array in which to store the data.
 *
 * @return \ref da_status. The function returns:
 * - \ref da_status_success - the operation completed successfully.
 * - \ref da_status_unknown_query - the \p query
 *         is either not available or not found in the \p handle.
 *         This can happen if you try an extract a result before performing the operation (for example,
 *         extracting the coefficient of a linear regression before actually performing a
 *         successful fit), or if the handle is of the wrong type (for example, a handle
 *         initialized for linear models cannot contain results about a principal component analysis).
 * - \ref da_status_wrong_type - the floating point precision used to initialize the
 *         \p handle does not match the precision of \p result.
 * - \ref da_status_handle_not_initialized - the \p handle has not been initialized or is corrupted.
 * - \ref da_status_invalid_array_dimension - the size \p dim of the \p result
 *         array is too small. After the call \p dim contains the correct size.
 * - \ref da_status_invalid_pointer - the pointer to \p handle is invalid.
 */
da_status da_handle_get_result_d(const da_handle handle, da_result query, da_int *dim,
                                 double *result);

da_status da_handle_get_result_s(const da_handle handle, da_result query, da_int *dim,
                                 float *result);

da_status da_handle_get_result_int(const da_handle handle, da_result query, da_int *dim,
                                   da_int *result);
/** \} */

#endif<|MERGE_RESOLUTION|>--- conflicted
+++ resolved
@@ -67,9 +67,6 @@
     da_dbscan_n_clusters,     ///< The number of clusters found in DBSCAN clustering.
     da_dbscan_n_core_samples, ///< The number of core samples found in DBSCAN clustering.
     da_dbscan_core_sample_indices, ///< Indices of core samples in the data matrix used to compute DBSCAN clustering.
-<<<<<<< HEAD
-    da_knn_model_params, ///< Model parameters for the trained and fitted k-nearest neighbors.
-=======
     // KNN 601..700
     da_knn_model_params =
         601, ///< Model parameters for the trained and fitted k-nearest neighbors.
@@ -81,7 +78,6 @@
     da_svm_support_vectors, ///< Support vectors
     da_svm_bias,            ///< Constant in decision function
     da_svm_dual_coef, ///< Weights assigned to each support vector, reflecting their importance in defining the optimal decision boundary.
->>>>>>> 3c76e554
     // ...
 };
 
