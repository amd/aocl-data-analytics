--- conflicted
+++ resolved
@@ -78,15 +78,11 @@
 option(DA_LOGGING "Compile with debug printing" OFF)
 option(BUILD_SHARED_LIBS "Shared library build" OFF)
 option(USE_LIBMEM "Link with AOCL LibMem" OFF)
-<<<<<<< HEAD
-option(ARCH "-march or /arch flag ()")
-=======
 set(ARCH "native" CACHE STRING "Architecture(s) to build: dynamic, native, znver2, znver3, ... (default: native)")
 set(ARCH_LIST "dynamic" "native" "znver2" "znver3" "znver4" "znver5")
 if(NOT ARCH IN_LIST ARCH_LIST)
     message(FATAL_ERROR "Invalid ARCH value: \"${ARCH}\"\n" "Valid values are: ${ARCH_LIST}")
 endif()
->>>>>>> 3c76e554
 option(BUILD_PYTHON "Python bindings" OFF)
 # Set paths to AOCL-Utils, BLAS, LAPACK and AOCL-Sparse installations.
 set(CMAKE_AOCL_ROOT
@@ -307,21 +303,9 @@
         "${COMPILER_FLAGS_RELEASE};/DNDEBUG;/O2;/fp:fast")
     set(COMPILER_FLAGS_DEBUG "${COMPILER_FLAGS_DEBUG};/Od")
     set(COMPILER_FLAGS_CXX_DEBUG "${COMPILER_FLAGS_CXX_DEBUG};/W3;/DEBUG")
-<<<<<<< HEAD
-    set(COMPILER_FLAGS_CXX "${COMPILER_FLAGS_CXX};/std:c++17;/EHsc;-Wno-nan-infinity-disabled")
-  endif()
-
-  if(USE_AVX512 AND (NOT CMAKE_Fortran_COMPILER_ID MATCHES "Flang"))
-    set(COMPILER_FLAGS_COMMON "${COMPILER_FLAGS_COMMON};/arch:AVX512")
-  endif()
-
-  if(ARCH)
-    set(ARCH_FLAG "/arch:${ARCH}")
-=======
     set(COMPILER_FLAGS_CXX
         "${COMPILER_FLAGS_CXX};/std:c++17;/EHsc;-Wno-nan-infinity-disabled;-Wno-macro-redefined"
     )
->>>>>>> 3c76e554
   endif()
 
   if(VECTORIZATION_REPORTS)
@@ -332,14 +316,9 @@
        OR (CMAKE_CXX_COMPILER_ID STREQUAL "Clang" AND CLANG_OPTIONS_STYLE
                                                       STREQUAL "GNU"))
   # GNU style compiler flags
-<<<<<<< HEAD
-  set(COMPILER_FLAGS_COMMON
-      "${COMPILER_FLAGS_COMMON};-Wall;-Wextra;$<$<COMPILE_LANGUAGE:CXX>:-Wno-sign-conversion:-Wno-nan-infinity-disabled>;"
-=======
   set(COMPILER_FLAGS_COMMON "${COMPILER_FLAGS_COMMON};-Wall;-Wextra;")
   set(COMPILER_FLAGS_CXX
       "${COMPILER_FLAGS_CXX};-Wno-nan-infinity-disabled;-Wno-macro-redefined;-Wno-sign-conversion;"
->>>>>>> 3c76e554
   )
   if(NOT CMAKE_Fortran_COMPILER_ID MATCHES "Flang")
     set(COMPILER_FLAGS_COMMON "${COMPILER_FLAGS_COMMON};-mavx2;-mfma;")
@@ -414,12 +393,12 @@
   add_subdirectory(external/RALFit EXCLUDE_FROM_ALL)
 
   # add Boost for Boost.Sort functionality (assume Boost is installed on system)
-<<<<<<< HEAD
-  SET(BOOST_MIN_VERSION "1.66.0")
+  set(BOOST_MIN_VERSION "1.66.0")
   find_package(Boost ${BOOST_MIN_VERSION} REQUIRED)
 
   # Compile data analytics core library
   add_subdirectory(source)
+
 
   # Put all custom configuration BEFORE including "CTest"
   if(VALGRIND)
@@ -443,37 +422,6 @@
   add_subdirectory(tests)
 endif()
 
-=======
-  set(BOOST_MIN_VERSION "1.66.0")
-  find_package(Boost ${BOOST_MIN_VERSION} REQUIRED)
-
-  # Compile data analytics core library
-  add_subdirectory(source)
-
-
-  # Put all custom configuration BEFORE including "CTest"
-  if(VALGRIND)
-    set(MEMORYCHECK_COMMAND_OPTIONS
-        "--track-origins=yes --leak-check=full -s --show-leak-kinds=all" # --gen-suppressions=all
-    )
-    set(MEMORYCHECK_TYPE "valgrind")
-    set(MEMORYCHECK_SUPPRESSIONS_FILE
-        "${PROJECT_SOURCE_DIR}/tools/valgrind_suppress.txt")
-  endif()
-
-  # Build example and unit test programs
-  include(CTest)
-
-  # Suppression list file needs to be defined AFTER including ctest
-  if(VALGRIND)
-    set(MEMORYCHECK_SUPPRESSIONS_FILE
-        "${PROJECT_SOURCE_DIR}/tools/valgrind_suppress.txt")
-  endif()
-
-  add_subdirectory(tests)
-endif()
-
->>>>>>> 3c76e554
 if(BUILD_PYTHON)
   add_subdirectory(python_interface)
 endif()
@@ -560,12 +508,9 @@
 message(NOTICE "AOCL-Sparse      SPARSE=${SPARSE}")
 message(NOTICE "AOCL-Utils       UTILS=${UTILS}")
 message(NOTICE "AOCL-Utils/CPUID UTILS_CPUID=${UTILS_CPUID}")
-<<<<<<< HEAD
-=======
 message(STATUS "LAPACK_INCLUDE_DIR    ${LAPACK_INCLUDE_DIR}")
 message(STATUS "BLAS_INCLUDE_DIR      ${BLAS_INCLUDE_DIR}")
 message(STATUS "UTILS_INCLUDE_DIR     ${UTILS_INCLUDE_DIR}")
->>>>>>> 3c76e554
 
 message(NOTICE "Boost include path    Boost_INCLUDE_DIRS=${Boost_INCLUDE_DIRS}")
 if(USE_EXISTING_DA)
